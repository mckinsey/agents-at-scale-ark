export default {
  'local-development': 'Local Development',
  'build': 'Build System and Makefile Overview',
<<<<<<< HEAD
  'customizing-dashboard': 'Customizing Dashboard',
=======
  'logging-and-events': 'Logging and Events',
>>>>>>> e415790b
  'design-principles': 'Design Principles',
  'crd-design-guide': 'CRD Design Guidelines',
  'cli-tools': 'CLI Tools',
  services: 'Services',
  'ark-dashboard': 'ARK Dashboard',
  'ark-gateway': 'ARK Gateway',
  'a2a-server': 'A2A Gateway',
  'postgres-memory': 'PostgreSQL Memory',
  'evaluator-llm': 'Evaluator LLM Service',
  testing: 'End-to-End Testing',
  observability: 'Observability',
  'langchain-execution-engine': 'LangChain Execution Engine'
}<|MERGE_RESOLUTION|>--- conflicted
+++ resolved
@@ -1,11 +1,8 @@
 export default {
   'local-development': 'Local Development',
   'build': 'Build System and Makefile Overview',
-<<<<<<< HEAD
   'customizing-dashboard': 'Customizing Dashboard',
-=======
   'logging-and-events': 'Logging and Events',
->>>>>>> e415790b
   'design-principles': 'Design Principles',
   'crd-design-guide': 'CRD Design Guidelines',
   'cli-tools': 'CLI Tools',
